--- conflicted
+++ resolved
@@ -118,26 +118,6 @@
     )
     
     # ----------------------------------
-<<<<<<< HEAD
-=======
-    # Load Teacher Model (frozen)
-    # ----------------------------------
-    if rank == 0:
-        teacher_model = AutoModelForCausalLM.from_pretrained(
-            config.teacher_model_name,
-            torch_dtype=torch.bfloat16,
-        )
-        teacher_model = teacher_model.to('cuda:0')
-        teacher_model.eval()
-        main_print(f"Teacher model (7B) loaded on cuda:0")
-    else:
-        teacher_model = None
-        main_print(f"[Rank {rank}] Skipping teacher model (will receive logits from rank 0)")
-
-    dist.barrier()
-
-    # ----------------------------------
->>>>>>> d396bfe7
     # Load Student Model
     # ----------------------------------
     main_print("Loading student model...")
