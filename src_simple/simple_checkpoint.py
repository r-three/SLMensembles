"""
Simplified checkpointing for distillation training.
"""
import os
import glob
import shutil
import torch
import torch.distributed as dist
import torch.distributed.checkpoint as dcp
from torch.distributed.checkpoint.state_dict import get_state_dict, set_state_dict
from torch.distributed.checkpoint.stateful import Stateful
from simple_utils import main_print, is_main_process

# How it works:
# Each rank saves only its shard to separate files in the directory.
# Creates a directory structure like:
#   checkpoint_epoch0_step100/
#   ├── __0_0.distcp          # Rank 0's shard
#   ├── __1_0.distcp          # Rank 1's shard
#   ├── __2_0.distcp          # Rank 2's shard
#   ├── __3_0.distcp          # Rank 3's shard
#   └── .metadata             # Metadata about the checkpoint

# ==================================================
# AppState Wrapper
# ==================================================
class AppState(Stateful):
    """
    Wrapper for checkpointing the Application State. This object is compliant
    with the Stateful protocol, so DCP will automatically call state_dict/load_state_dict
    as needed in the dcp.save/load APIs.
    
    This wrapper handles calling distributed state dict methods on the model,
    optimizer, and lr_scheduler.
    """
    
    def __init__(self, model, optimizer=None, lr_scheduler=None, epoch=0, global_step=0, loss=0.0):
        self.model = model
        self.optimizer = optimizer
        self.lr_scheduler = lr_scheduler
        self.epoch = epoch
        self.global_step = global_step
        self.loss = loss
    
    def state_dict(self):
        """
        Get state dict for model and optimizer using FSDP-aware methods.
        This automatically manages FSDP FQNs and sets the default state dict type to FSDP.SHARDED_STATE_DICT.
        """
        model_state_dict, optimizer_state_dict = get_state_dict(self.model, self.optimizer)
        
        state = {
            "model": model_state_dict,
            "optim": optimizer_state_dict,
            "epoch": self.epoch,
            "global_step": self.global_step,
            "loss": self.loss,
        }
        
        # Add lr_scheduler state if available
        if self.lr_scheduler is not None:
            state["lr_scheduler"] = self.lr_scheduler.state_dict()
        
        return state
    
    def load_state_dict(self, state_dict):
        """
        Load state dict into model and optimizer using FSDP-aware methods.
        """
        # Set state dicts on the model and optimizer
        set_state_dict(
            self.model,
            self.optimizer,
            model_state_dict=state_dict["model"],
            optim_state_dict=state_dict["optim"]
        )
        
        # Load metadata
        self.epoch = state_dict.get("epoch", 0)
        self.global_step = state_dict.get("global_step", 0)
        self.loss = state_dict.get("loss", 0.0)
        
        # Load lr_scheduler state if available
        if self.lr_scheduler is not None and "lr_scheduler" in state_dict:
            self.lr_scheduler.load_state_dict(state_dict["lr_scheduler"])


# ==================================================
# Checkpointer Class
# ==================================================
class SimpleCheckpointer:
    """Simple checkpoint manager for saving and loading model states."""
    
    def __init__(self, output_dir):
        self.output_dir = output_dir
        self.checkpoint_dir = os.path.join(output_dir, "checkpoints")
        os.makedirs(self.checkpoint_dir, exist_ok=True)
    
    # ----------------------------------
    # Save Checkpoint
    # ----------------------------------
    def save(self, model, optimizer, lr_scheduler, epoch, global_step, loss):
        """Save a checkpoint using distributed checkpoint."""
        checkpoint_path = os.path.join(
            self.checkpoint_dir, 
            f"checkpoint_epoch{epoch}_step{global_step}"
        )
        
        # Create AppState wrapper with all components
        app_state = AppState(
            model=model,
            optimizer=optimizer,
            lr_scheduler=lr_scheduler,
            epoch=epoch,
            global_step=global_step,
            loss=loss
        )
        
        # All ranks participate in this operation
        state_dict = {"app": app_state}
        dcp.save(state_dict, checkpoint_id=checkpoint_path)
        
        # Synchronize after save to ensure all ranks finished
        if dist.is_initialized():
            dist.barrier()

        if is_main_process():
            main_print(f"✓ Saved checkpoint to {checkpoint_path}")
            # Keep only the last 3 checkpoints
            self._cleanup_old_checkpoints(keep_last=3)
        
<<<<<<< HEAD
        # Keep only the last 3 checkpoints
        if is_main_process():
            self._cleanup_old_checkpoints(keep_last=3)
=======
        # Synchronize after cleanup
        if dist.is_initialized():
            dist.barrier()

>>>>>>> d396bfe7
    
    # ----------------------------------
    # Load Checkpoint
    # ----------------------------------
    def load(self, model, optimizer, lr_scheduler):
        """Load the latest checkpoint if it exists."""
        # Find all checkpoint directories (not .pt files anymore)
        checkpoints = [
            d for d in glob.glob(os.path.join(self.checkpoint_dir, "checkpoint_*"))
            if os.path.isdir(d)
        ]
        
        if not checkpoints:
            main_print("No checkpoints found.")
            return None
        
        # Sort by modification time and get the latest
        latest_checkpoint = max(checkpoints, key=os.path.getmtime)
        main_print(f"Loading checkpoint from {latest_checkpoint}")
        
        # Create AppState wrapper with model, optimizer, and lr_scheduler
        app_state = AppState(
            model=model,
            optimizer=optimizer,
            lr_scheduler=lr_scheduler
        )
        
        # Use dcp.load for distributed checkpoint loading
        # All ranks participate in this operation
        state_dict = {"app": app_state}
        dcp.load(
            state_dict=state_dict,
            checkpoint_id=latest_checkpoint
        )
        
        # Synchronize after load to ensure all ranks have loaded
        if dist.is_initialized():
            dist.barrier()
        
        # Return metadata for training resumption
        return {
            'epoch': app_state.epoch,
            'global_step': app_state.global_step,
            'loss': app_state.loss,
        }
    
    # ----------------------------------
    # Cleanup Old Checkpoints
    # ----------------------------------
    def _cleanup_old_checkpoints(self, keep_last=7):
        """Remove old checkpoints, keeping only the most recent ones."""
        # Find all checkpoint directories
        checkpoints = [
            d for d in glob.glob(os.path.join(self.checkpoint_dir, "checkpoint_*"))
            if os.path.isdir(d)
        ]
        
        if len(checkpoints) <= keep_last:
            return
        
        # Identify the oldest checkpoint by creation time (when it was saved)
        oldest_checkpoint = min(checkpoints, key=os.path.getctime)
        
        # Remove the entire checkpoint directory
        shutil.rmtree(oldest_checkpoint)
        main_print(f"Removed oldest checkpoint: {oldest_checkpoint}")<|MERGE_RESOLUTION|>--- conflicted
+++ resolved
@@ -129,16 +129,10 @@
             # Keep only the last 3 checkpoints
             self._cleanup_old_checkpoints(keep_last=3)
         
-<<<<<<< HEAD
-        # Keep only the last 3 checkpoints
-        if is_main_process():
-            self._cleanup_old_checkpoints(keep_last=3)
-=======
         # Synchronize after cleanup
         if dist.is_initialized():
             dist.barrier()
 
->>>>>>> d396bfe7
     
     # ----------------------------------
     # Load Checkpoint
