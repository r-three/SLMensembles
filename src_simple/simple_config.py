--- conflicted
+++ resolved
@@ -27,13 +27,8 @@
     gradient_accumulation_steps: int = 16 
     
     # Distillation parameters
-<<<<<<< HEAD
     alpha: float = 0.6  # Weight for CE loss vs KL loss (0 = pure KL, 1 = pure CE)
     kl_temperature: float = 1.0  # Temperature for distillation
-=======
-    alpha: float = 0.7  # Weight for CE loss vs KL loss (0 = pure KL, 1 = pure CE)
-    kl_temperature: float = 2  # Temperature for distillation
->>>>>>> 883d5750
     
     # Checkpointing and logging
     save_steps: int = 600
